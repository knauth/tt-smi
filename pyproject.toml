--- conflicted
+++ resolved
@@ -1,10 +1,6 @@
 [project]
 name = "tt-smi"
-<<<<<<< HEAD
 version = "3.0.17"
-=======
-version = "3.0.16"
->>>>>>> 42f829c8
 description = "ncurses based hardware monitoring for Tenstorrent silicon"
 readme = "README.md"
 requires-python = ">=3.7"
